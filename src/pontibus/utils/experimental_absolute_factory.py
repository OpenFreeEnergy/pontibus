--- conflicted
+++ resolved
@@ -11,10 +11,6 @@
 
 from openmmtools import forcefactories, utils
 from openmmtools.alchemy.alchemy import (
-<<<<<<< HEAD
-    AlchemicalRegion,
-=======
->>>>>>> ba7fcabb
     AbsoluteAlchemicalFactory,
     AlchemicalRegion,
 )
