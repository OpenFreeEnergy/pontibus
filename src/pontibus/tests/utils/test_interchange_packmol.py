# This code is part of OpenFE and is licensed under the MIT license.
# For details, see https://github.com/OpenFreeEnergy/openfe

import copy
import logging

import numpy as np
import pytest
from gufe import SmallMoleculeComponent, SolventComponent
from numpy.testing import assert_allclose, assert_equal
from openff.interchange.interop.openmm import to_openmm_positions
from openff.toolkit import ForceField, Molecule, Topology
from openff.units import unit
from openff.units.openmm import from_openmm, to_openmm
from openmm import (
    HarmonicAngleForce,
    HarmonicBondForce,
    NonbondedForce,
    PeriodicTorsionForce,
)
from rdkit import Chem

from pontibus.components.extended_solvent_component import ExtendedSolventComponent
from pontibus.protocols.solvation.settings import (
    InterchangeFFSettings,
    PackmolSolvationSettings,
)
from pontibus.utils.molecule_utils import (
    _get_offmol_resname,
    _set_offmol_resname,
)
from pontibus.utils.molecules import WATER
from pontibus.utils.system_creation import (
    _assign_comp_resnames_and_keys,
    _check_and_deduplicate_charged_mols,
    _get_force_field,
    _protein_split_combine_interchange,
    _proteincomp_to_topology,
    interchange_packmol_creation,
)
from pontibus.utils.system_manipulation import copy_interchange_with_replacement
from pontibus.utils.system_solvation import packmol_solvation


@pytest.fixture(scope="module")
def protein_ff_settings():
    return InterchangeFFSettings(
        forcefields=[
            "openff-2.0.0.offxml",
            "ff14sb_off_impropers_0.0.3.offxml",
        ],
    )


@pytest.fixture(scope="module")
def smc_components_benzene_unnamed(benzene_modifications):
    benzene_off = benzene_modifications["benzene"].to_openff()
    benzene_off.assign_partial_charges(partial_charge_method="gasteiger")
    return {benzene_modifications["benzene"]: benzene_off}


@pytest.fixture(scope="module")
def smc_components_benzene_named(benzene_modifications):
    benzene_off = benzene_modifications["benzene"].to_openff()
    _set_offmol_resname(benzene_off, "BNZ")
    benzene_off.assign_partial_charges(partial_charge_method="gasteiger")
    return {benzene_modifications["benzene"]: benzene_off}


@pytest.fixture(scope="module")
def smc_components_acetic_acid():
    mol = Molecule.from_smiles("CC(=O)[O-]")
    mol.generate_conformers(n_conformers=1)
    mol.assign_partial_charges(partial_charge_method="gasteiger")
    return {SmallMoleculeComponent.from_openff(mol): mol}


@pytest.fixture()
def methanol():
    m = Molecule.from_smiles("CO")
    m.generate_conformers()
    m.assign_partial_charges(partial_charge_method="gasteiger")
    return m


@pytest.fixture(scope="module")
def water_off():
    m = WATER.to_openff()
    return m


@pytest.fixture(scope="module")
def water_off_named_charged():
    water = WATER.to_openff()
    _set_offmol_resname(water, "HOH")
    water.assign_partial_charges(partial_charge_method="gasteiger")
    return water


@pytest.fixture(scope="module")
def water_off_am1bcc():
    water = WATER.to_openff()
    water.assign_partial_charges(partial_charge_method="am1bcc")
    return water


def test_convert_proteincomp(T4_protein_component):
    # Get an OpenFF Toplogy by going through rdkit
    rdmols = Chem.GetMolFrags(T4_protein_component.to_rdkit(), asMols=True, sanitizeFrags=False)
    ofe_mol = Molecule.from_rdkit(
        rdmols[0], allow_undefined_stereo=True, hydrogens_are_explicit=True
    )
    ofe_top = Topology.from_molecules([ofe_mol])
    # The the OpenFF Topology with the tooling
    off_top = _proteincomp_to_topology(T4_protein_component)

    # light isormophic check
    assert off_top.molecule(0).is_isomorphic_with(
        ofe_top.molecule(0), atom_stereochemistry_matching=False
    )


def test_get_and_set_offmol_resname(CN_molecule, caplog):
    CN_off = CN_molecule.to_openff()

    # No residue name to begin with
    assert _get_offmol_resname(CN_off) is None

    # Boop the floof
    _set_offmol_resname(CN_off, "BOOP")

    # Does the floof accept the boop?
    assert "BOOP" == _get_offmol_resname(CN_off)

    # Oh no, one of the atoms didn't like the boop!
    atom3 = list(CN_off.atoms)[2]
    atom3.metadata["residue_name"] = "NOBOOP"

    with caplog.at_level(logging.WARNING):
        assert _get_offmol_resname(CN_off) is None
    assert "Inconsistent metadata residue_name" in caplog.text


def test_check_charged_mols_pass(methanol):
    _check_and_deduplicate_charged_mols([methanol])


def test_check_deduplicated_charged_mols(smc_components_benzene_unnamed):
    """
    Base test case for deduplication. Same molecule, same partial charges,
    different conformer.
    """
    benzene1 = list(smc_components_benzene_unnamed.values())[0]
    benzene1.assign_partial_charges(partial_charge_method="gasteiger")
    benzene2 = Molecule.from_smiles("c1ccccc1")
    benzene2.generate_conformers(n_conformers=1)
    benzene2.assign_partial_charges(partial_charge_method="gasteiger")

    assert all(benzene1.partial_charges == benzene2.partial_charges)
    assert np.any(benzene1.conformers[0] != benzene2.conformers[0])
    assert benzene1.is_isomorphic_with(benzene2)

    uniques = _check_and_deduplicate_charged_mols([benzene1, benzene2])

    assert len(uniques) == 1
    assert uniques[0] == benzene1


def test_check_charged_mols_nocharge(water_off, methanol):
    with pytest.raises(ValueError, match="One or more"):
        _check_and_deduplicate_charged_mols([water_off, methanol])


def test_check_charged_mols(water_off_am1bcc, water_off_named_charged):
    with pytest.raises(ValueError, match="different charges"):
        _check_and_deduplicate_charged_mols([water_off_am1bcc, water_off_named_charged])


def test_protein_component_nosolv_fail(smc_components_benzene_named, T4_protein_component):
    errmsg = "Must have solvent to have a protein"
    with pytest.raises(ValueError, match=errmsg):
        interchange_packmol_creation(
            ffsettings=InterchangeFFSettings(),
            solvation_settings=PackmolSolvationSettings(),
            smc_components=smc_components_benzene_named,
            protein_component=T4_protein_component,
            solvent_component=None,
            solvent_offmol=None,
        )


@pytest.mark.parametrize(
    "neutralize, ion_conc",
    [
        [True, 0.0 * unit.molar],
        [False, 0.1 * unit.molar],
        [True, 0.1 * unit.molar],
    ],
)
def test_wrong_solventcomp_settings_nonwater(
    neutralize, ion_conc, smc_components_benzene_named, methanol
):
    with pytest.raises(ValueError, match="Counterions are currently not"):
        interchange_packmol_creation(
            ffsettings=InterchangeFFSettings(),
            solvation_settings=PackmolSolvationSettings(),
            smc_components=smc_components_benzene_named,
            protein_component=None,
            solvent_component=ExtendedSolventComponent(
                neutralize=neutralize,
                ion_concentration=ion_conc,
                solvent_molecule=SmallMoleculeComponent.from_openff(methanol),
            ),
            solvent_offmol=methanol,
        )


def test_not_neutralize_but_ion_conc(
    smc_components_benzene_named,
    water_off,
):
    with pytest.raises(ValueError, match="Cannot add ions without"):
        interchange_packmol_creation(
            ffsettings=InterchangeFFSettings(),
            solvation_settings=PackmolSolvationSettings(),
            smc_components=smc_components_benzene_named,
            protein_component=None,
            solvent_component=ExtendedSolventComponent(
                neutralize=False,
                ion_concentration=0.1 * unit.molar,
            ),
            solvent_offmol=water_off,
        )


@pytest.mark.parametrize("pos, neg", [["Na+", "F-"], ["K+", "Cl-"], ["K+", "F-"]])
def test_bad_ions(
    smc_components_benzene_named,
    water_off,
    pos,
    neg,
):
    with pytest.raises(ValueError, match="Can only neutralize with NaCl"):
        interchange_packmol_creation(
            ffsettings=InterchangeFFSettings(),
            solvation_settings=PackmolSolvationSettings(),
            smc_components=smc_components_benzene_named,
            protein_component=None,
            solvent_component=ExtendedSolventComponent(
                neutralize=True,
                ion_concentration=0 * unit.molar,
                positive_ion=pos,
                negative_ion=neg,
            ),
            solvent_offmol=water_off,
        )


@pytest.mark.parametrize("resname", ["NA+", "CL-"])
def test_resname_solvent_ion_clash(smc_components_benzene_named, resname):
    solv_off = WATER.to_openff()
    _set_offmol_resname(solv_off, resname)

    errmsg = "Solvent resname is set to"
    with pytest.raises(ValueError, match=errmsg):
        _assign_comp_resnames_and_keys(
            smc_components_benzene_named,
            ExtendedSolventComponent(neutralize=True),
            solv_off,
            None,
            None,
        )


def test_comp_resnames_and_keys(
    smc_components_benzene_named, water_off, T4_protein_component, T4_protein_offtop
):
    protmol = copy.deepcopy(T4_protein_offtop.molecule(0))

    _assign_comp_resnames_and_keys(
        smc_components=smc_components_benzene_named,
        solvent_component=SolventComponent(),
        solvent_offmol=water_off,
        protein_component=T4_protein_component,
        protein_molecules=[protmol],
    )

    assert water_off.properties["key"] == SolventComponent().key
    assert protmol.properties["key"] == T4_protein_component.key
    for key, val in smc_components_benzene_named.items():
        assert val.properties["key"] == key.key


def test_comp_resnames_and_keys_missing_prot_residueinfo(
    smc_components_benzene_named, water_off, T4_protein_component, T4_protein_offtop
):
    protmol = copy.deepcopy(T4_protein_offtop.molecule(0))
    protmol.atoms[0].metadata.pop("residue_name")

    with pytest.raises(ValueError, match="missing residue info"):
        _assign_comp_resnames_and_keys(
            smc_components=smc_components_benzene_named,
            solvent_component=SolventComponent(),
            solvent_offmol=water_off,
            protein_component=T4_protein_component,
            protein_molecules=[protmol],
        )


def test_packmol_solvation_neutralize_nonwater(methanol):
    msg = "Cannot neutralize a system with non-water solvent"
    with pytest.raises(ValueError, match=msg):
        packmol_solvation(
            solute_topology=Topology.from_molecules(methanol),
            solvent_offmol=methanol,
            solvation_settings=PackmolSolvationSettings(),
            neutralize=True,
            ion_concentration=0.1 * unit.molar,
        )


def test_packmol_solvation_neutralize_bad_conc(water_off, methanol):
    msg = "is not compatible with mole / liter"
    with pytest.raises(ValueError, match=msg):
        packmol_solvation(
            solute_topology=Topology.from_molecules(methanol),
            solvent_offmol=water_off,
            solvation_settings=PackmolSolvationSettings(),
            neutralize=True,
            ion_concentration=0.1 * unit.nm,
        )


def test_solv_but_no_solv_offmol(
    smc_components_benzene_named,
):
    with pytest.raises(ValueError, match="A solvent offmol"):
        interchange_packmol_creation(
            ffsettings=InterchangeFFSettings(),
            solvation_settings=PackmolSolvationSettings(),
            smc_components=smc_components_benzene_named,
            protein_component=None,
            solvent_component=ExtendedSolventComponent(),
            solvent_offmol=None,
        )


def test_solv_mismatch(
    smc_components_benzene_named,
    methanol,
):
    assert ExtendedSolventComponent().smiles == "[H][O][H]"
    with pytest.raises(ValueError, match="does not match"):
        interchange_packmol_creation(
            ffsettings=InterchangeFFSettings(),
            solvation_settings=PackmolSolvationSettings(),
            smc_components=smc_components_benzene_named,
            protein_component=None,
            solvent_component=ExtendedSolventComponent(),
            solvent_offmol=methanol,
        )


def test_no_solvent_conformers(
    smc_components_benzene_named,
):
    solmol = Molecule.from_smiles("C")
    solmol.assign_partial_charges(partial_charge_method="gasteiger")
    solmol.generate_conformers()
    solvent = ExtendedSolventComponent(solvent_molecule=SmallMoleculeComponent.from_openff(solmol))
    solmol._conformers = []

    with pytest.raises(ValueError, match="single conformer"):
        interchange_packmol_creation(
            ffsettings=InterchangeFFSettings(),
            solvation_settings=PackmolSolvationSettings(assign_solvent_charges=True),
            smc_components=smc_components_benzene_named,
            protein_component=None,
            solvent_component=solvent,
            solvent_offmol=solmol,
        )


def test_get_force_field():
    ffsettings = InterchangeFFSettings(
        nonbonded_cutoff=1.0 * unit.nanometer,
        switch_width=0.2 * unit.nanometer,
    )

    ff = _get_force_field(ffsettings, exclude_ff14sb=True)

    assert ff["vdW"].cutoff == ff["Electrostatics"].cutoff == 1.0 * unit.nanometer
    assert ff["vdW"].switch_width == 0.2 * unit.nanometer


def test_get_force_field_custom():
    """
    Re-implementation of the test Josh implemented in OMMForcefields
    """
    sage = ForceField("openff-2.2.1.offxml")
    ethane = Molecule.from_smiles("C")
    bond_parameter = sage.label_molecules(ethane.to_topology())[0]["Bonds"][(0, 1)]
    bonds = sage.get_parameter_handler("Bonds")
    new_parameter = bonds[bond_parameter.smirks]
    new_parameter.length = 2 * unit.angstrom

    ffsettings = InterchangeFFSettings(forcefields=[sage.to_string(), "opc.offxml"])

    # Setting exclusion to False purely to check that it still works
    ff = _get_force_field(ffsettings, exclude_ff14sb=False)

    bonds = ff.get_parameter_handler("Bonds")
    bond_param = bonds[bond_parameter.smirks]
    assert bond_param.length == 2 * unit.angstrom


def test_multiple_solvent_conformers(
    smc_components_benzene_named,
):
    solmol = Molecule.from_smiles("CCCCCCCCCCCCCCCCCCCCCCCCCCC")
    solmol.generate_conformers()
    solmol.assign_partial_charges(partial_charge_method="gasteiger")
    solvent = ExtendedSolventComponent(solvent_molecule=SmallMoleculeComponent.from_openff(solmol))

    with pytest.raises(ValueError, match="single conformer"):
        interchange_packmol_creation(
            ffsettings=InterchangeFFSettings(),
            solvation_settings=PackmolSolvationSettings(assign_solvent_charges=True),
            smc_components=smc_components_benzene_named,
            protein_component=None,
            solvent_component=solvent,
            solvent_offmol=solmol,
        )


@pytest.mark.parametrize(
    "assign_charges, errmsg",
    [
        (True, "do not have partial charges"),
        (False, "No library charges"),
    ],
)
def test_charge_assignment_errors(smc_components_benzene_named, assign_charges, errmsg):
    """
    True case: passing a Molecule without partial charges to Interchange
    and asking to get charges from it will fail.
    False case: not having any partial charges will try to see if it's
    in the LibraryCharges if not, it will fail (which it does here).
    """
    solvent_offmol = Molecule.from_smiles("COC")
    solvent_offmol.generate_conformers(n_conformers=1)

    with pytest.raises(ValueError, match=errmsg):
        _, _ = interchange_packmol_creation(
            ffsettings=InterchangeFFSettings(
                forcefields=[
                    "openff-2.0.0.offxml",
                ]
            ),
            solvation_settings=PackmolSolvationSettings(
                assign_solvent_charges=assign_charges,
            ),
            smc_components=smc_components_benzene_named,
            protein_component=None,
            solvent_component=SolventComponent(
                smiles="COC",
                neutralize=False,
                ion_concentration=0 * unit.molar,
            ),
            solvent_offmol=solvent_offmol,
        )


def test_assign_duplicate_resnames(caplog):
    """
    Pass two smcs named the same and expect one to be renamed
    """
    a = Molecule.from_smiles("C")
    b = Molecule.from_smiles("CCC")
    a.generate_conformers()
    b.generate_conformers()
    a.assign_partial_charges(partial_charge_method="gasteiger")
    b.assign_partial_charges(partial_charge_method="gasteiger")
    _set_offmol_resname(a, "FOO")
    _set_offmol_resname(b, "FOO")
    smc_a = SmallMoleculeComponent.from_openff(a)
    smc_b = SmallMoleculeComponent.from_openff(b)

    smcs = {smc_a: a, smc_b: b}

    with caplog.at_level(logging.WARNING):
        _, smc_comps = interchange_packmol_creation(
            ffsettings=InterchangeFFSettings(
                forcefields=[
                    "openff-2.0.0.offxml",
                ]
            ),
            solvation_settings=None,
            smc_components=smcs,
            protein_component=None,
            solvent_component=None,
            solvent_offmol=None,
        )
    for match in ["Duplicate", "residue name to AAA"]:
        assert match in caplog.text

    assert len(smc_comps) == 2
    assert smc_comps[smc_a][0] == 0
    assert smc_comps[smc_b][0] == 1


@pytest.mark.parametrize(
    "smiles",
    [
        "C1CCCCC1",
        "C1CCOC1",
        "CC(=O)N(C)C",
        "CC(=O)c1ccccc1",
        "CC(Br)Br",
        "CC(C)CO",
        "CC(C)O",
        "CC(C)OC(C)C",
        "CC(C)c1ccccc1",
        "CC(Cl)Cl",
        "CCBr",
        "CCCCC",
        "CCCCCC",
        "CCCCCC(C)C",
        "CCCCCCC",
        "CCCCCCCC",
        "CCCCCCCCBr",
        "CCCCCCCl",
        "CCCCCCO",
        "CCCCCO",
        "CCCCO",
        "CCCCOCCCC",
        "CCCCOP(=O)(OCCCC)OCCCC",
        "CCCCc1ccccc1",
        "CCCO",
        "CCN(CC)CC",
        "CCO",
        "CCOCC",
        "CCOc1ccccc1",
        "CCc1ccccc1",
        "CN(C)C=O",
        "CNC=O",
        "COc1ccccc1",
        "Cc1ccccc1",
        "Cc1ccccc1C",
        "Cc1ccccc1C(C)C",
        "Cc1ccccn1",
        "Cc1cccnc1C",
        "c1ccc2c(c1)CCCC2",
        "c1ccccc1",
        "c1ccncc1",
    ],
)
def test_nonwater_solvent_short(smc_components_benzene_named, smiles):
    solvent_offmol = Molecule.from_smiles(smiles)
    solvent_offmol.assign_partial_charges(partial_charge_method="gasteiger")
    solvent_offmol.generate_conformers(n_conformers=1)

    if smiles == "c1ccccc1":
        ligand = list(smc_components_benzene_named.values())[0]
        assert solvent_offmol.is_isomorphic_with(ligand)
        assert_allclose(solvent_offmol.partial_charges, ligand.partial_charges)
        assert all(solvent_offmol.partial_charges == ligand.partial_charges)

    interchange, _ = interchange_packmol_creation(
        ffsettings=InterchangeFFSettings(
            forcefields=[
                "openff-2.0.0.offxml",
            ]
        ),
        solvation_settings=PackmolSolvationSettings(
            solvent_padding=None,
            number_of_solvent_molecules=100,
            assign_solvent_charges=True,
        ),
        smc_components=smc_components_benzene_named,
        protein_component=None,
        solvent_component=SolventComponent(
            smiles=smiles,
            neutralize=False,
            ion_concentration=0 * unit.molar,
        ),
        solvent_offmol=solvent_offmol,
    )

    if smiles == "c1ccccc1":
        # solvent == ligand
        assert solvent_offmol.is_isomorphic_with(list(smc_components_benzene_named.values())[0])
        assert interchange.topology.n_unique_molecules == 1
    else:
        assert interchange.topology.n_unique_molecules == 2
        assert solvent_offmol.is_isomorphic_with(list(interchange.topology.unique_molecules)[1])
    assert interchange.topology.n_molecules == 101


@pytest.mark.cpuvslow
@pytest.mark.parametrize(
    "solvent_smiles, solute_smiles",
    [
        ("Cc1ccccn1", "CCCCCCCC"),
        ("Cc1ccccn1", "Cc1ccccc1"),
        ("Cc1ccccn1", "CCO"),
        ("Cc1ccccn1", "C1COCCO1"),
        ("Cc1ccccn1", "CCC(C)=O"),
        ("CC(=O)c1ccccc1", "CCCCCCCC"),
        ("CC(=O)c1ccccc1", "Cc1ccccc1"),
        ("CC(=O)c1ccccc1", "CCO"),
        ("CC(=O)c1ccccc1", "C1COCCO1"),
        ("CC(=O)c1ccccc1", "CCC(C)=O"),
        ("COc1ccccc1", "CCCCCCCC"),
        ("COc1ccccc1", "Cc1ccccc1"),
        ("COc1ccccc1", "CCO"),
        ("COc1ccccc1", "C1COCCO1"),
        ("COc1ccccc1", "CCC(C)=O"),
        ("COc1ccccc1", "CCCCN"),
        ("c1ccccc1", "CCCCCCCC"),
        ("c1ccccc1", "C1CCCCC1"),
        ("c1ccccc1", "CC(C)O"),
        ("c1ccccc1", "CC(C)(C)O"),
        ("c1ccccc1", "C1COCCO1"),
        ("c1ccccc1", "CC(C)=O"),
        ("c1ccccc1", "CCC(C)=O"),
        ("c1ccccc1", "COC(C)=O"),
        ("c1ccccc1", "CNC"),
        ("c1ccccc1", "CN(C)C"),
        ("c1ccccc1", "c1ccncc1"),
        ("c1ccccc1", "Cc1cccc(C)n1"),
        ("c1ccccc1", "O=Cc1cccc(O)c1"),
        ("c1ccccc1", "O=Cc1ccc(O)cc1"),
        ("c1ccccc1", "Oc1ccc(Br)cc1"),
        ("c1ccccc1", "CCOP(=O)(OCC)OCC"),
        ("c1ccccc1", "C1CCNCC1"),
        ("c1ccccc1", "CN"),
        ("c1ccccc1", "COC(=O)c1ccccc1"),
        ("c1ccccc1", "COP(=O)(OC)OC=C(Cl)Cl"),
        ("c1ccccc1", "Cc1cncc(C)c1"),
        ("c1ccccc1", "NC(=O)c1ccccc1"),
        ("c1ccccc1", "Cc1ccccc1N"),
        ("CCBr", "CCCCCCCC"),
        ("CCBr", "Cc1ccccc1"),
        ("CCBr", "C1COCCO1"),
        ("CCBr", "CCC(C)=O"),
        ("CCCCCCCCBr", "COC(C)=O"),
        ("CCCCCCCCBr", "CCCCCOC(C)=O"),
        ("CCCCO", "CCCCCCCC"),
        ("CCCCO", "c1ccccc1"),
        ("CCCCO", "CO"),
        ("CCCCO", "CCO"),
        ("CCCCO", "C=O"),
        ("CCCCO", "CCC(C)=O"),
        ("CCCCO", "CCN"),
        ("CCCCO", "CCCN"),
        ("CCCCO", "CCNCC"),
        ("CCCCO", "O=c1cc[nH]c(=O)[nH]1"),
        ("CCCCc1ccccc1", "Oc1ccccc1"),
        ("CCCCc1ccccc1", "CC(=O)C(C)(C)C"),
        ("CCCCc1ccccc1", "CCCCCC(C)=O"),
        ("CCCCc1ccccc1", "CCC(=O)OC"),
        ("CCCCc1ccccc1", "CCCCOC(C)=O"),
        ("CCCCCCCl", "CC(C)=O"),
        ("CCCCCCCl", "CC(=O)C(C)(C)C"),
        ("CCCCCCCl", "CCC(=O)OC"),
        ("CCCCCCCl", "CCCCOC(C)=O"),
        ("C1CCCCC1", "CCC"),
        ("C1CCCCC1", "CCCCCCCC"),
        ("C1CCCCC1", "CC(C)O"),
        ("C1CCCCC1", "CC(C)(C)O"),
        ("C1CCCCC1", "C1COCCO1"),
        ("C1CCCCC1", "COc1ccccc1"),
        ("C1CCCCC1", "CCC(=O)CC"),
        ("C1CCCCC1", "CC(=O)C(C)(C)C"),
        ("C1CCCCC1", "COC(C)=O"),
        ("C1CCCCC1", "CCN"),
        ("C1CCCCC1", "CN(C)C"),
        ("C1CCCCC1", "CCNCC"),
        ("C1CCCCC1", "c1ccncc1"),
        ("C1CCCCC1", "CNc1ccccc1"),
        ("C1CCCCC1", "CCCS"),
        ("C1CCCCC1", "CSc1ccccc1"),
        ("C1CCCCC1", "O=Cc1cccc(O)c1"),
        ("C1CCCCC1", "O=Cc1ccc(O)cc1"),
        ("C1CCCCC1", "Clc1ccccc1"),
        ("C1CCCCC1", "Clc1ccc(Cl)cc1"),
        ("C1CCCCC1", "Brc1ccccc1"),
        ("C1CCCCC1", "Oc1ccc(Br)cc1"),
        ("C1CCCCC1", "COP(=O)(OC)OC"),
        ("C1CCCCC1", "CCOP(=O)(OCC)OCC"),
        ("C1CCCCC1", "COC(=O)c1ccccc1"),
        ("C1CCCCC1", "C1CCOCC1"),
        ("C1CCCCC1", "N#Cc1cc(Br)c(O)c(Br)c1"),
        ("C1CCCCC1", "CN(C)C=O"),
        ("C1CCCCC1", "c1cc[nH]c1"),
        ("C1CCCCC1", "NC(=O)c1ccccc1"),
        ("C1CCCCC1", "Cc1ccccc1N"),
        ("CC(Br)Br", "CO"),
        ("CC(Br)Br", "CCCCO"),
        ("CC(Br)Br", "Oc1ccccc1"),
        ("CC(Br)Br", "Oc1ccc(Br)cc1"),
        ("CCCCOCCCC", "CCCCCCCC"),
        ("CCCCOCCCC", "CCO"),
        ("CCCCOCCCC", "C1COCCO1"),
        ("CCCCOCCCC", "CCC(C)=O"),
        ("CCCCOCCCC", "CCNCC"),
        ("CCCCOCCCC", "c1ccncc1"),
        ("CCCCOCCCC", "Cc1cnccn1"),
        ("CCCCOCCCC", "Cc1ccccn1"),
        ("CCCCOCCCC", "CCc1cnccn1"),
        ("CC(Cl)Cl", "CO"),
        ("CC(Cl)Cl", "CCCCO"),
        ("CC(Cl)Cl", "Cc1ccccc1O"),
        ("CC(Cl)Cl", "O=Cc1ccccc1"),
        ("CC(Cl)Cl", "CC(=O)c1ccccc1"),
        ("CC(Cl)Cl", "COC(C)=O"),
        ("CC(Cl)Cl", "CCCCCC(=O)OC"),
        ("CC(Cl)Cl", "CCN"),
        ("CC(Cl)Cl", "CCCN"),
        ("CC(Cl)Cl", "CCNCC"),
        ("CC(Cl)Cl", "c1ccncc1"),
        ("CC(Cl)Cl", "O=Cc1cccc(O)c1"),
        ("CC(Cl)Cl", "Oc1ccc(Br)cc1"),
        ("CC(Cl)Cl", "COP(=O)(OC)OC"),
        ("CC(Cl)Cl", "CCOP(=O)(OCC)OCC"),
        ("CC(Cl)Cl", "NC(=O)c1ccccc1"),
        ("CCOCC", "CCCCCCCC"),
        ("CCOCC", "CC(C)O"),
        ("CCOCC", "CC(C)(C)O"),
        ("CCOCC", "C1COCCO1"),
        ("CCOCC", "COc1ccccc1"),
        ("CCOCC", "CC=O"),
        ("CCOCC", "CCC(C)=O"),
        ("CCOCC", "CC(=O)c1ccccc1"),
        ("CCOCC", "CNC"),
        ("CCOCC", "CN(C)C"),
        ("CCOCC", "c1ccncc1"),
        ("CCOCC", "Nc1ccccc1"),
        ("CCOCC", "C=CCO"),
        ("CCOCC", "COCCO"),
        ("CCOCC", "O=Cc1cccc(O)c1"),
        ("CCOCC", "Clc1ccccc1"),
        ("CCOCC", "Clc1ccc(Cl)cc1"),
        ("CCOCC", "Brc1ccccc1"),
        ("CCOCC", "S"),
        ("CCOCC", "C1CCNCC1"),
        ("CCOCC", "CN"),
        ("CCOCC", "CC(N)=O"),
        ("CCOCC", "CN(C)C=O"),
        ("CCOCC", "NC=O"),
        ("CCOCC", "O=c1cc[nH]c(=O)[nH]1"),
        ("CCOCC", "O=c1[nH]cc(Br)c(=O)[nH]1"),
        ("CC(C)OC(C)C", "CCCCCCCC"),
        ("CC(C)OC(C)C", "c1ccc2ccccc2c1"),
        ("CC(C)OC(C)C", "CCO"),
        ("CC(C)OC(C)C", "C1COCCO1"),
        ("CC(C)OC(C)C", "C=O"),
        ("CC(C)OC(C)C", "CCC(C)=O"),
        ("CC(C)OC(C)C", "CN(C)C"),
        ("CC(C)OC(C)C", "CCNCC"),
        ("CC(C)OC(C)C", "c1ccncc1"),
        ("CC(C)OC(C)C", "Nc1ccccc1"),
        ("CC(C)OC(C)C", "O=Cc1ccc(O)cc1"),
        ("CC(=O)N(C)C", "CCCCCCCC"),
        ("CC(=O)N(C)C", "Cc1ccccc1"),
        ("CC(=O)N(C)C", "CCO"),
        ("CC(=O)N(C)C", "C1COCCO1"),
        ("CC(=O)N(C)C", "CCC(C)=O"),
        ("CN(C)C=O", "CCCCCCCC"),
        ("CN(C)C=O", "Cc1ccccc1"),
        ("CN(C)C=O", "CCO"),
        ("CN(C)C=O", "C1COCCO1"),
        ("CN(C)C=O", "CCC(C)=O"),
        ("Cc1cccnc1C", "CCCCCCCC"),
        ("Cc1cccnc1C", "Cc1ccccc1"),
        ("Cc1cccnc1C", "CCO"),
        ("Cc1cccnc1C", "C1COCCO1"),
        ("Cc1cccnc1C", "CCC(C)=O"),
        ("Cc1cccnc1C", "Cc1cccc(C)n1"),
        ("CCO", "CCCCCCCC"),
        ("CCO", "Cc1ccccc1"),
        ("CCO", "C1COCCO1"),
        ("CCO", "CCC(C)=O"),
        ("CCO", "Clc1ccccc1"),
        ("CCO", "O=C1CCCO1"),
        ("CCOc1ccccc1", "CCCCCCCC"),
        ("CCOc1ccccc1", "Cc1ccccc1"),
        ("CCOc1ccccc1", "CCO"),
        ("CCOc1ccccc1", "C1COCCO1"),
        ("CCOc1ccccc1", "CCC(C)=O"),
        ("CCc1ccccc1", "CO"),
        ("CCc1ccccc1", "CCCCCO"),
        ("CCc1ccccc1", "Cc1ccccc1O"),
        ("CCc1ccccc1", "CCC(C)=O"),
        ("CCc1ccccc1", "CC(=O)C(C)(C)C"),
        ("CCc1ccccc1", "COC(C)=O"),
        ("CCc1ccccc1", "CCCCC(=O)OC"),
        ("CCc1ccccc1", "CCN"),
        ("CCc1ccccc1", "CCCN"),
        ("CCc1ccccc1", "CN(C)C"),
        ("CCc1ccccc1", "Oc1ccc(Br)cc1"),
        ("CCCCCCC", "CO"),
        ("CCCCCCC", "CCCCCO"),
        ("CCCCCCC", "COc1ccccc1"),
        ("CCCCCCC", "O=Cc1ccccc1"),
        ("CCCCCCC", "CCC(C)=O"),
        ("CCCCCCC", "CC(=O)C(C)(C)C"),
        ("CCCCCCC", "COC(C)=O"),
        ("CCCCCCC", "CCCCC(=O)OC"),
        ("CCCCCCC", "CCN"),
        ("CCCCCCC", "c1ccncc1"),
        ("CCCCCCC", "Clc1ccc(Cl)cc1"),
        ("CCCCCCC", "Brc1ccccc1"),
        ("CCCCCCC", "Brc1ccc(Br)cc1"),
        ("CCCCCCC", "COP(=O)(OC)OC"),
        ("CCCCCCC", "CCOP(=O)(OCC)OCC"),
        ("CCCCCCC", "c1ccsc1"),
        ("CCCCCCC", "Clc1ccccc1-c1ccccc1Cl"),
        ("CCCCCCC", "CC(=O)N(C)C"),
        ("CCCCCCC", "NC(=O)c1ccccc1"),
        ("CCCCCCC", "Cc1ccccc1N"),
        ("CCCCCCC", "CN1CCCC1=O"),
        ("CCCCCCC", "O=c1[nH]cc(Br)c(=O)[nH]1"),
        ("CCCCCC", "CCCCCCCC"),
        ("CCCCCC", "CO"),
        ("CCCCCC", "CCO"),
        ("CCCCCC", "C1COCCO1"),
        ("CCCCCC", "O=Cc1ccccc1"),
        ("CCCCCC", "CC(=O)C(C)(C)C"),
        ("CCCCCC", "CC(=O)c1ccccc1"),
        ("CCCCCC", "COC(C)=O"),
        ("CCCCCC", "CCCCC(=O)OC"),
        ("CCCCCC", "CCN"),
        ("CCCCCC", "c1ccncc1"),
        ("CCCCCC", "O=Cc1ccc(O)cc1"),
        ("CCCCCC", "Clc1ccccc1"),
        ("CCCCCC", "Clc1ccc(Cl)cc1"),
        ("CCCCCC", "Brc1ccccc1"),
        ("CCCCCC", "Oc1ccc(Br)cc1"),
        ("CCCCCC", "COP(=O)(OC)OC"),
        ("CCCCCC", "CCOP(=O)(OCC)OCC"),
        ("CCCCCC", "N#Cc1cc(Br)c(O)c(Br)c1"),
        ("CCCCCC", "NC(=O)c1ccccc1"),
        ("CCCCCC", "Cc1ccc(N)cc1"),
        ("CCCCCCO", "c1ccccc1"),
        ("CCCCCCO", "Oc1ccccc1"),
        ("CCCCCCO", "C=O"),
        ("CCCCCCO", "CCN"),
        ("CCCCCCO", "CCCCN"),
        ("CCCCCCO", "Oc1ccc(Br)cc1"),
        ("CC(C)CO", "CCCC=O"),
        ("CC(C)CO", "CCOC(C)=O"),
        ("CC(C)CO", "CNC"),
        ("CC(C)CO", "CN(C)C"),
        ("CC(C)CO", "C1CNCCN1"),
        ("CC(C)CO", "c1ccncc1"),
        ("CC(C)CO", "C1CCNCC1"),
        ("CC(C)CO", "CN"),
        ("CCCCCC(C)C", "CCCCC"),
        ("CCCCCC(C)C", "CCCCCC"),
        ("CCCCCC(C)C", "C=CC"),
        ("CCCCCC(C)C", "C=CCC"),
        ("CCCCCC(C)C", "c1ccccc1"),
        ("CCCCCC(C)C", "CCO"),
        ("CCCCCC(C)C", "CCCCCCO"),
        ("CCCCCC(C)C", "Cc1ccccc1O"),
        ("CCCCCC(C)C", "C1COCCO1"),
        ("CCCCCC(C)C", "CCCC=O"),
        ("CCCCCC(C)C", "CCCCC=O"),
        ("CCCCCC(C)C", "CC(C)=O"),
        ("CCCCCC(C)C", "CCC(C)=O"),
        ("CCCCCC(C)C", "CCCCN"),
        ("CCCCCC(C)C", "Nc1ccccc1"),
        ("CCCCCC(C)C", "CCS"),
        ("CCCCCC(C)C", "CCCS"),
        ("CCCCCC(C)C", "COC(=O)c1ccccc1"),
        ("CC(C)O", "CCCCCCCC"),
        ("CC(C)O", "Cc1ccccc1"),
        ("CC(C)O", "CCO"),
        ("CC(C)O", "C1COCCO1"),
        ("CC(C)O", "CCC(C)=O"),
        ("CC(C)c1ccccc1", "CCO"),
        ("CC(C)c1ccccc1", "CC(C)=O"),
        ("CC(C)c1ccccc1", "CC(=O)C(C)(C)C"),
        ("CC(C)c1ccccc1", "CCOC(C)=O"),
        ("CC(C)c1ccccc1", "CCCCCC(=O)OC"),
        ("CC(C)c1ccccc1", "CCCCN"),
        ("Cc1ccccc1C(C)C", "CCC(=O)OC"),
        ("Cc1ccccc1C(C)C", "CCCCCOC(C)=O"),
        ("Cc1ccccc1C(C)C", "CCCCN"),
        ("CNC=O", "CCCCCCCC"),
        ("CNC=O", "Cc1ccccc1"),
        ("CNC=O", "CCO"),
        ("CNC=O", "C1COCCO1"),
        ("CNC=O", "CCC(C)=O"),
        ("CCCCCCCC", "CO"),
        ("CCCCCCCC", "CCCO"),
        ("CCCCCCCC", "CCC(C)=O"),
        ("CCCCCCCC", "CC(=O)C(C)(C)C"),
        ("CCCCCCCC", "COC(C)=O"),
        ("CCCCCCCC", "CCCCCC(=O)OC"),
        ("CCCCCCCC", "CCN"),
        ("CCCCCCCC", "CCNCC"),
        ("CCCCCCCC", "Cc1cnccn1"),
        ("CCCCCCCC", "Nc1ccccc1"),
        ("CCCCCCCC", "CCc1cnccn1"),
        ("CCCCCCCC", "Cc1ccccc1N"),
        ("CCCCC", "CO"),
        ("CCCCC", "CCCO"),
        ("CCCCC", "Oc1ccccc1"),
        ("CCCCC", "CCCC(C)=O"),
        ("CCCCC", "CC(=O)C(C)(C)C"),
        ("CCCCC", "COC(C)=O"),
        ("CCCCC", "CCCCCC(=O)OC"),
        ("CCCCC", "CCN"),
        ("CCCCC", "CCCN"),
        ("CCCCC", "Nc1ccccc1"),
        ("CCCCCO", "c1ccccc1"),
        ("CCCCCO", "Cc1ccccc1O"),
        ("CCCCCO", "C=O"),
        ("CCCCCO", "CCCCN"),
        ("CCCCCO", "CCNCC"),
        ("CCCCCO", "Oc1ccc(Br)cc1"),
        ("CCCCCO", "CN"),
        ("CCCO", "CCCCCCCC"),
        ("CCCO", "Cc1ccccc1"),
        ("CCCO", "CCO"),
        ("CCCO", "C1COCCO1"),
        ("CCCO", "CCC(C)=O"),
        ("c1ccncc1", "CCCCCCCC"),
        ("c1ccncc1", "Cc1ccccc1"),
        ("c1ccncc1", "CCO"),
        ("c1ccncc1", "C1COCCO1"),
        ("c1ccncc1", "CCC(C)=O"),
        ("C1CCOC1", "CCCCCCCC"),
        ("C1CCOC1", "Cc1ccccc1"),
        ("C1CCOC1", "CCO"),
        ("C1CCOC1", "C1COCCO1"),
        ("C1CCOC1", "CCC(C)=O"),
        ("c1ccc2c(c1)CCCC2", "CCO"),
        ("c1ccc2c(c1)CCCC2", "CC(=O)C(C)(C)C"),
        ("c1ccc2c(c1)CCCC2", "CCCCCC(C)=O"),
        ("Cc1ccccc1", "CCCCCCCC"),
        ("Cc1ccccc1", "CO"),
        ("Cc1ccccc1", "CCO"),
        ("Cc1ccccc1", "C1COCCO1"),
        ("Cc1ccccc1", "CC(C)=O"),
        ("Cc1ccccc1", "CC(=O)C(C)(C)C"),
        ("Cc1ccccc1", "COC(C)=O"),
        ("Cc1ccccc1", "CNC"),
        ("Cc1ccccc1", "CN(C)C"),
        ("Cc1ccccc1", "CCCNCCC"),
        ("Cc1ccccc1", "c1ccncc1"),
        ("Cc1ccccc1", "Nc1ccccc1"),
        ("Cc1ccccc1", "Oc1ccc(Br)cc1"),
        ("Cc1ccccc1", "CN"),
        ("Cc1ccccc1", "O=C1CCCO1"),
        ("CCCCOP(=O)(OCCCC)OCCCC", "CO"),
        ("CCCCOP(=O)(OCCCC)OCCCC", "CCCCCO"),
        ("CCCCOP(=O)(OCCCC)OCCCC", "CCN"),
        ("CCCCOP(=O)(OCCCC)OCCCC", "CCCN"),
        ("CCCCOP(=O)(OCCCC)OCCCC", "Nc1ccccc1"),
        ("CCCCOP(=O)(OCCCC)OCCCC", "COCCO"),
        ("CCN(CC)CC", "CCCCCCCC"),
        ("CCN(CC)CC", "Cc1ccccc1"),
        ("CCN(CC)CC", "CCO"),
        ("CCN(CC)CC", "C1COCCO1"),
        ("CCN(CC)CC", "CCC(C)=O"),
        ("Cc1ccccc1C", "CCCCCCCC"),
        ("Cc1ccccc1C", "CO"),
        ("Cc1ccccc1C", "CCO"),
        ("Cc1ccccc1C", "Cc1ccc(O)cc1"),
        ("Cc1ccccc1C", "C1COCCO1"),
        ("Cc1ccccc1C", "CC(C)=O"),
        ("Cc1ccccc1C", "CC(=O)C(C)(C)C"),
        ("Cc1ccccc1C", "COC(C)=O"),
        ("Cc1ccccc1C", "CCCCC(=O)OC"),
        ("Cc1ccccc1C", "CNC"),
        ("Cc1ccccc1C", "CN(C)C"),
        ("Cc1ccccc1C", "c1ccncc1"),
        ("Cc1ccccc1C", "Nc1ccccc1"),
        ("Cc1ccccc1C", "Oc1ccc(Br)cc1"),
        ("Cc1ccccc1C", "C1CCNCC1"),
        ("Cc1ccccc1C", "CN"),
    ],
)
def test_nonwater_solvent_long(solvent_smiles, solute_smiles):
    solvent_offmol = Molecule.from_smiles(solvent_smiles)
    solvent_offmol.generate_conformers(n_conformers=1)
    solvent_offmol.assign_partial_charges(partial_charge_method="gasteiger")
    solvent_smc = SmallMoleculeComponent.from_openff(solvent_offmol)

    ligand_offmol = Molecule.from_smiles(solute_smiles)
    ligand_offmol.generate_conformers(n_conformers=1)
    ligand_offmol.assign_partial_charges(partial_charge_method="gasteiger")
    ligand_smc = SmallMoleculeComponent.from_openff(ligand_offmol)

    interchange, _ = interchange_packmol_creation(
        ffsettings=InterchangeFFSettings(
            forcefields=[
                "openff-2.0.0.offxml",
            ]
        ),
        solvation_settings=PackmolSolvationSettings(
            solvent_padding=None,
            number_of_solvent_molecules=1000,
            assign_solvent_charges=True,
        ),
        smc_components={ligand_smc: ligand_offmol},
        protein_component=None,
        solvent_component=ExtendedSolventComponent(solvent_molecule=solvent_smc),
        solvent_offmol=solvent_offmol,
    )

    if solvent_smiles == solute_smiles:
        # solvent == ligand
        assert solvent_offmol.is_isomorphic_with(ligand_offmol)
        assert interchange.topology.n_unique_molecules == 1
    else:
        assert interchange.topology.n_unique_molecules == 2
        assert solvent_offmol.is_isomorphic_with(list(interchange.topology.unique_molecules)[1])
    assert interchange.topology.n_molecules == 1001


def test_split_combine_noprotein_error(water_off, protein_ff_settings):
    with pytest.raises(ValueError, match="without a protein is a bad idea"):
        _ = _protein_split_combine_interchange(
            input_topology=Topology.from_molecules(water_off),
            charge_from_molecules=None,
            protein_component=None,
            ffsettings=protein_ff_settings,
        )


def test_split_combine_parameters(
    thrombin_protein_component, thrombin_protein_offtop, thrombin_ligands_charged
):
    # Prep ligand 6a
    l_6a = thrombin_ligands_charged["6a"]
    l_6a_off = l_6a.to_openff()
    l_6a_off.properties["key"] = str(l_6a.key)

    # Prep ligand 6b
    l_6b = thrombin_ligands_charged["6b"]
    l_6b_off = l_6b.to_openff()
    l_6b_off.properties["key"] = str(l_6b.key)

    # A water molecule
    water = Molecule.from_smiles("O")
    water.generate_conformers(n_conformers=1)
    water.properties["key"] = "foo"

    # Protein
    # Note: don't have to assign key to thrombin_protein_offtop
    # that's already done in the fixture
    protein_mols = [m for m in thrombin_protein_offtop.molecules]

    # stateA topology
    stateA_top = Topology.from_molecules(protein_mols + [l_6a_off, water])

    # ffsettings
    ffsettings = InterchangeFFSettings(
        forcefields=[
            "openff-2.0.0.offxml",
            "ff14sb_off_impropers_0.0.3.offxml",
            "opc3.offxml",
        ],
    )

    # force fields
    proteinff = ForceField("ff14sb_off_impropers_0.0.3.offxml", "opc3.offxml")
    proteinff_smirks = [parameter.smirks for parameter in proteinff["vdW"].parameters]
    ligandff = ForceField("openff-2.0.0.offxml")
    ligandff_smirks = [parameter.smirks for parameter in ligandff["vdW"].parameters]
    waterff = ForceField("opc3.offxml")
    waterff_smirks = [parameter.smirks for parameter in waterff["vdW"].parameters]

    interA = _protein_split_combine_interchange(
        stateA_top,
        charge_from_molecules=[l_6a_off],
        protein_component=thrombin_protein_component,
        ffsettings=ffsettings,
    )

<<<<<<< HEAD
    # strip out the waters from this topology since the protein component is
    # parametrized with only the protein molecule
    protein_vdw = proteinff.create_interchange(protein_mols[0].to_topology())[
        "vdW"
    ].get_system_parameters()
=======
    protein_vdw = proteinff.create_interchange(thrombin_protein_offtop)["vdW"].get_system_parameters()
>>>>>>> 24314dd7
    ligand_vdw = ligandff.create_interchange(l_6a_off.to_topology())["vdW"].get_system_parameters()

    found_vdw = interA["vdW"].get_system_parameters()

<<<<<<< HEAD
    np.testing.assert_equal(found_vdw[: protein_mols[0].n_atoms, :], protein_vdw)

    np.testing.assert_equal(
        found_vdw[protein_mols[0].n_atoms : (protein_mols[0].n_atoms + l_6a_off.n_atoms), :],
=======
    protein_atoms = thrombin_protein_offtop.n_atoms
    np.testing.assert_equal(found_vdw[: protein_atoms, :], protein_vdw)

    np.testing.assert_equal(
        found_vdw[protein_atoms : (protein_atoms + l_6a_off.n_atoms), :],
>>>>>>> 24314dd7
        ligand_vdw,
    )

    # Probe the vdw parameters and make sure they belong to the right force field
    for key, val in interA["vdW"].key_map.items():
        if key.atom_indices[0] < thrombin_protein_offtop.n_atoms:
            assert val.id in proteinff_smirks
            if val.id not in ["[#1]-[#8X2H2+0:1]-[#1]", "[#1:1]-[#8X2H2+0]-[#1]"]:
                assert val.id not in ligandff_smirks
        elif key.atom_indices[0] < (thrombin_protein_offtop.n_atoms + l_6a_off.n_atoms):
            assert val.id not in proteinff_smirks
            assert val.id not in waterff_smirks
            assert val.id in ligandff_smirks
        else:
            assert val.id.strip("_DUPLICATE") in waterff_smirks

    # Now get a stateB interchange and do the same check
    interB = copy_interchange_with_replacement(
        interchange=interA,
        del_mol=l_6a_off,
        insert_mol=l_6b_off,
        ffsettings=ffsettings,
        charged_molecules=[l_6b_off],
        protein_component=thrombin_protein_component,
    )

    # Again probe the contents to make sure we applied the right force field
    for key, val in interB["vdW"].key_map.items():
        if key.atom_indices[0] < thrombin_protein_offtop.n_atoms:
            assert val.id in proteinff_smirks
            if val.id not in ["[#1]-[#8X2H2+0:1]-[#1]", "[#1:1]-[#8X2H2+0]-[#1]"]:
                assert val.id not in ligandff_smirks
        elif key.atom_indices[0] < (thrombin_protein_offtop.n_atoms + water.n_atoms):
            assert val.id.strip("_DUPLICATE") in waterff_smirks
        else:
            assert val.id not in proteinff_smirks
            assert val.id not in waterff_smirks
            assert val.id in ligandff_smirks


class BaseSystemTests:
    @pytest.fixture(scope="class")
    def omm_system(self, interchange_system):
        interchange, _ = interchange_system

        return interchange.to_openmm_system()

    @pytest.fixture(scope="class")
    def omm_topology(self, interchange_system):
        interchange, _ = interchange_system

        return interchange.to_openmm_topology(collate=True)

    @pytest.fixture(scope="class")
    def nonbonds(self, omm_system):
        return [f for f in omm_system.getForces() if isinstance(f, NonbondedForce)]


class TestVacuumUnamedBenzene(BaseSystemTests):
    smc_comps = "smc_components_benzene_unnamed"
    resname = "AAA"
    nonbond_index = 0

    @pytest.fixture(scope="class")
    def interchange_system(self, request):
        smc_components = request.getfixturevalue(self.smc_comps)
        interchange, comp_resids = interchange_packmol_creation(
            ffsettings=InterchangeFFSettings(),
            solvation_settings=PackmolSolvationSettings(),
            smc_components=smc_components,
            protein_component=None,
            solvent_component=None,
            solvent_offmol=None,
        )

        return interchange, comp_resids

    @pytest.fixture(scope="class")
    def num_particles(self):
        return 12

    @pytest.fixture(scope="class")
    def num_residues(self):
        return 1

    @pytest.fixture(scope="class")
    def num_constraints(self):
        return 6

    @pytest.fixture(scope="class")
    def num_bonds(self):
        return 6

    @pytest.fixture(scope="class")
    def num_angles(self):
        return 18

    @pytest.fixture(scope="class")
    def num_dih(self):
        return 42

    def test_comp_resids(self, interchange_system, request):
        _, comp_resids = interchange_system

        assert len(comp_resids) == 1
        assert next(iter(comp_resids.values())) == 0
        assert next(iter(request.getfixturevalue(self.smc_comps))) in comp_resids

    def test_topology(self, omm_topology, num_residues, num_particles):
        residues = list(omm_topology.residues())
        assert len(residues) == num_residues
        assert len(list(omm_topology.atoms())) == num_particles
        assert residues[0].name == self.resname  # Expect auto-naming to AAA
        assert residues[0].index == residues[0].id == 0

    def test_system_basics(self, omm_system, num_particles, num_constraints):
        # Expected number of atoms
        assert omm_system.getNumParticles() == num_particles

        # 5 forces expected
        # Note: CMMotionRemover is there and needs to be removed in Protocol
        assert omm_system.getNumForces() == 5

        # 6 constraints, one for each hydrogen
        assert omm_system.getNumConstraints() == num_constraints

    def test_positions(self, interchange_system, num_particles):
        inter, _ = interchange_system
        assert len(to_openmm_positions(inter)) == num_particles

    def test_system_nonbonded(self, nonbonds):
        # One nonbonded force
        assert len(nonbonds) == 1

        # Gas phase should be nonbonded
        assert nonbonds[0].getNonbondedMethod() == self.nonbond_index
        assert nonbonds[0].getCutoffDistance() == to_openmm(0.9 * unit.nanometer)
        assert nonbonds[0].getSwitchingDistance() == to_openmm(0.8 * unit.nanometer)

    def test_system_bonds(self, omm_system, num_bonds):
        bond = [f for f in omm_system.getForces() if isinstance(f, HarmonicBondForce)]

        # One bond forces
        assert len(bond) == 1

        # 6 bonds
        assert bond[0].getNumBonds() == num_bonds

    def test_system_angles(self, omm_system, num_angles):
        angle = [f for f in omm_system.getForces() if isinstance(f, HarmonicAngleForce)]

        # One bond forces
        assert len(angle) == 1

        # 18 angles
        assert angle[0].getNumAngles() == num_angles

    def test_system_dihedrals(self, omm_system, num_dih):
        dih = [f for f in omm_system.getForces() if isinstance(f, PeriodicTorsionForce)]

        # One bond forces
        assert len(dih) == 1

        # 42 angles
        assert dih[0].getNumTorsions() == num_dih


class TestVacuumNamedBenzene(TestVacuumUnamedBenzene):
    smc_comps = "smc_components_benzene_named"
    resname = "BNZ"


class TestSolventOPC3UnamedBenzene(TestVacuumUnamedBenzene):
    smc_comps = "smc_components_benzene_unnamed"
    resname = "AAA"
    nonbond_index = 4
    solvent_resname = "SOL"

    @pytest.fixture(scope="class")
    def interchange_system(self, water_off, request):
        smc_components = request.getfixturevalue(self.smc_comps)
        interchange, comp_resids = interchange_packmol_creation(
            ffsettings=InterchangeFFSettings(
                forcefields=["openff-2.0.0.offxml", "opc3.offxml"],
            ),
            solvation_settings=PackmolSolvationSettings(),
            smc_components=smc_components,
            protein_component=None,
            solvent_component=ExtendedSolventComponent(),
            solvent_offmol=water_off,
        )

        return interchange, comp_resids

    @pytest.fixture(scope="class")
    def num_residues(self, omm_topology):
        return omm_topology.getNumResidues()

    @pytest.fixture(scope="class")
    def num_waters(self, num_residues):
        return num_residues - 1

    @pytest.fixture(scope="class")
    def num_particles(self, num_waters):
        return 12 + (3 * num_waters)

    @pytest.fixture(scope="class")
    def num_constraints(self, num_waters):
        return 6 + (3 * num_waters)

    def test_comp_resids(self, interchange_system, request, num_residues):
        _, comp_resids = interchange_system

        assert len(comp_resids) == 2
        assert list(comp_resids)[0] == next(iter(request.getfixturevalue(self.smc_comps)))
        assert list(comp_resids)[1] == ExtendedSolventComponent()
        assert_equal(list(comp_resids.values())[0], [0])
        assert_equal(list(comp_resids.values())[1], [i for i in range(1, num_residues)])

    def test_solvent_resnames(self, omm_topology):
        for i, res in enumerate(list(omm_topology.residues())[1:]):
            assert res.index == res.id == i + 1
            assert res.name == self.solvent_resname

    def test_solvent_nonbond_parameters(self, nonbonds, num_particles, num_waters):
        for index in range(12, num_particles - num_waters, 3):
            # oxygen
            c, s, e = nonbonds[0].getParticleParameters(index)
            assert from_openmm(c) == -0.89517 * unit.elementary_charge
            assert from_openmm(e).m == pytest.approx(0.683690704)
            assert from_openmm(s).m_as(unit.angstrom) == pytest.approx(3.1742703509365926)

            # hydrogens
            c1, s1, e1 = nonbonds[0].getParticleParameters(index + 1)
            c2, s2, e2 = nonbonds[0].getParticleParameters(index + 2)
            assert from_openmm(c1) == 0.447585 * unit.elementary_charge
            assert from_openmm(e1) == 0 * unit.kilocalorie_per_mole
            assert from_openmm(s1).m == pytest.approx(0.17817974)
            assert c1 == c2
            assert s1 == s2
            assert e2 == e2


class TestSolventOPC3NamedChargedButUnAssignedBenzene(TestSolventOPC3UnamedBenzene):
    """
    OPC3 model
    Charged water offmol
    Charges not assigned
    """

    solvent_resname = "HOH"

    @pytest.fixture(scope="class")
    def interchange_system(self, water_off_named_charged, request):
        smc_components = request.getfixturevalue(self.smc_comps)
        interchange, comp_resids = interchange_packmol_creation(
            ffsettings=InterchangeFFSettings(
                forcefields=["openff-2.0.0.offxml", "opc3.offxml"],
            ),
            solvation_settings=PackmolSolvationSettings(),
            smc_components=smc_components,
            protein_component=None,
            solvent_component=ExtendedSolventComponent(),
            solvent_offmol=water_off_named_charged,
        )

        return interchange, comp_resids


class TestSolventOPC3NamedChargedAssignedBenzene(TestSolventOPC3UnamedBenzene):
    """
    OPC3 model
    Charged water offmol
    Charges assigned
    """

    solvent_resname = "HOH"

    @pytest.fixture(scope="class")
    def interchange_system(self, water_off_named_charged, request):
        smc_components = request.getfixturevalue(self.smc_comps)
        interchange, comp_resids = interchange_packmol_creation(
            ffsettings=InterchangeFFSettings(
                forcefields=["openff-2.0.0.offxml", "opc3.offxml"],
            ),
            solvation_settings=PackmolSolvationSettings(
                assign_solvent_charges=True,
            ),
            smc_components=smc_components,
            protein_component=None,
            solvent_component=ExtendedSolventComponent(),
            solvent_offmol=water_off_named_charged,
        )

        return interchange, comp_resids

    def test_solvent_nonbond_parameters(
        self, nonbonds, num_particles, num_waters, water_off_named_charged
    ):
        for index in range(12, num_particles - num_waters, 3):
            # oxygen
            c, s, e = nonbonds[0].getParticleParameters(index)
            assert from_openmm(c) == water_off_named_charged.partial_charges[0]
            assert from_openmm(e).m == pytest.approx(0.683690704)
            assert from_openmm(s).m_as(unit.angstrom) == pytest.approx(3.1742703509365926)

            # hydrogens
            c1, s1, e1 = nonbonds[0].getParticleParameters(index + 1)
            c2, s2, e2 = nonbonds[0].getParticleParameters(index + 2)
            assert from_openmm(c1) == water_off_named_charged.partial_charges[1]
            assert from_openmm(e1) == 0 * unit.kilocalorie_per_mole
            assert from_openmm(s1).m == pytest.approx(0.17817974)
            assert c1 == c2
            assert s1 == s2
            assert e2 == e2


class TestSolventOPC3AceticAcidNeutralize(TestSolventOPC3UnamedBenzene):
    smc_comps = "smc_components_acetic_acid"

    @pytest.fixture(scope="class")
    def interchange_system(self, water_off, request):
        smc_components = request.getfixturevalue(self.smc_comps)
        interchange, comp_resids = interchange_packmol_creation(
            ffsettings=InterchangeFFSettings(
                forcefields=["openff-2.0.0.offxml", "opc3.offxml"],
            ),
            solvation_settings=PackmolSolvationSettings(
                solvent_padding=2 * unit.nm,
            ),
            smc_components=smc_components,
            protein_component=None,
            solvent_component=ExtendedSolventComponent(
                neutralize=True,
                ion_concentration=0.15 * unit.molar,
            ),
            solvent_offmol=water_off,
        )

        return interchange, comp_resids

    @pytest.fixture(scope="class")
    def num_bonds(self):
        return 3

    @pytest.fixture(scope="class")
    def num_angles(self):
        return 9

    @pytest.fixture(scope="class")
    def num_dih(self):
        return 15

    @pytest.fixture(scope="class")
    def num_pos_ions(self):
        return 7

    @pytest.fixture(scope="class")
    def num_neg_ions(self):
        return 6

    @pytest.fixture(scope="class")
    def num_waters(self, num_residues, num_pos_ions, num_neg_ions):
        return num_residues - (1 + num_neg_ions + num_pos_ions)

    @pytest.fixture(scope="class")
    def num_particles(self, num_waters, num_neg_ions, num_pos_ions):
        return 7 + (3 * num_waters) + num_neg_ions + num_pos_ions

    @pytest.fixture(scope="class")
    def num_constraints(self, num_waters):
        return 3 + (3 * num_waters)

    def test_comp_resids(self, interchange_system, request, num_residues):
        _, comp_resids = interchange_system

        assert len(comp_resids) == 2
        assert list(comp_resids)[0] == next(iter(request.getfixturevalue(self.smc_comps)))
        assert list(comp_resids)[1] == ExtendedSolventComponent(
            neutralize=True,
            ion_concentration=0.15 * unit.molar,
        )
        assert_equal(list(comp_resids.values())[0], [0])
        assert_equal(list(comp_resids.values())[1], [i for i in range(1, num_residues)])

    def test_solvent_resnames(self, omm_topology):
        for i, res in enumerate(list(omm_topology.residues())[1:]):
            assert res.index == res.id == i + 1
            assert res.name in [self.solvent_resname, "NA+", "CL-"]

    def test_solvent_nonbond_parameters(self, nonbonds, num_particles, num_waters):
        for index in range(7, 7 + num_waters, 3):
            # oxygen
            c, s, e = nonbonds[0].getParticleParameters(index)
            assert from_openmm(c) == -0.89517 * unit.elementary_charge
            assert from_openmm(e).m == pytest.approx(0.683690704)
            assert from_openmm(s).m_as(unit.angstrom) == pytest.approx(3.1742703509365926)

            # hydrogens
            c1, s1, e1 = nonbonds[0].getParticleParameters(index + 1)
            c2, s2, e2 = nonbonds[0].getParticleParameters(index + 2)
            assert from_openmm(c1) == 0.447585 * unit.elementary_charge
            assert from_openmm(e1) == 0 * unit.kilocalorie_per_mole
            assert from_openmm(s1).m == pytest.approx(0.17817974)
            assert c1 == c2
            assert s1 == s2
            assert e2 == e2

        for index in range(7 + (num_waters * 3), num_particles):
            c, s, e = nonbonds[0].getParticleParameters(index)

            charge = from_openmm(c)
            assert abs(charge.m) == 1

            if charge.m == 1:
                assert from_openmm(e).m == pytest.approx(0.1260287744)
                assert from_openmm(s).m_as(unit.angstroms) == pytest.approx(2.617460434)

            if charge.m == -1:
                assert from_openmm(e).m == pytest.approx(2.68724395648)
                assert from_openmm(s).m_as(unit.angstroms) == pytest.approx(4.108824888)

    def test_system_total_charge(self, nonbonds, omm_system):
        total_charge = 0.0
        for i in range(omm_system.getNumParticles()):
            c, s, e = nonbonds[0].getParticleParameters(i)
            total_charge += from_openmm(c).m

        assert total_charge == pytest.approx(0)


class TestSolventOPCNamedBenzene(TestSolventOPC3UnamedBenzene):
    smc_comps = "smc_components_benzene_named"
    resname = "BNZ"
    nonbond_index = 4

    @pytest.fixture(scope="class")
    def interchange_system(self, water_off, request):
        smc_components = request.getfixturevalue(self.smc_comps)
        interchange, comp_resids = interchange_packmol_creation(
            ffsettings=InterchangeFFSettings(
                forcefields=["openff-2.0.0.offxml", "opc.offxml"],
            ),
            solvation_settings=PackmolSolvationSettings(),
            smc_components=smc_components,
            protein_component=None,
            solvent_component=ExtendedSolventComponent(),
            solvent_offmol=water_off,
        )

        return interchange, comp_resids

    @pytest.fixture(scope="class")
    def num_particles(self, num_waters):
        return 12 + (4 * num_waters)

    def test_solvent_nonbond_parameters(self, nonbonds, num_particles, num_waters):
        for index in range(12, num_particles - num_waters, 3):
            # oxygen
            c, s, e = nonbonds[0].getParticleParameters(index)
            assert from_openmm(c) == 0 * unit.elementary_charge
            assert from_openmm(e).m == pytest.approx(0.890358601)
            assert from_openmm(s).m_as(unit.angstrom) == pytest.approx(3.16655208)

            # hydrogens
            c1, s1, e1 = nonbonds[0].getParticleParameters(index + 1)
            c2, s2, e2 = nonbonds[0].getParticleParameters(index + 2)
            assert from_openmm(c1) == 0.679142 * unit.elementary_charge
            assert from_openmm(e1) == 0 * unit.kilocalorie_per_mole
            assert from_openmm(s1).m == pytest.approx(0.17817974)
            assert c1 == c2
            assert s1 == s2
            assert e2 == e2

    def test_virtual_sites(self, omm_system, num_waters, num_particles, nonbonds):
        for index in range(num_particles, num_particles - num_waters, -1):
            assert omm_system.isVirtualSite(index - 1)
            c, s, e = nonbonds[0].getParticleParameters(index - 1)
            assert from_openmm(c) == -0.679142 * 2 * unit.elementary_charge
            assert from_openmm(e) == 0 * unit.kilocalorie_per_mole
            assert from_openmm(s) * 2 ** (1 / 6) / 2.0 == 1 * unit.angstrom


class TestComplexOPC3(TestSolventOPC3UnamedBenzene):
    smc_comps = "smc_components_benzene_named"
    protein_comp = "T4_protein_component"
    resname = "BNZ"
    nonbond_index = 4

    @pytest.fixture(scope="class")
    def interchange_system(self, water_off, request):
        smc_components = request.getfixturevalue(self.smc_comps)
        protein_component = request.getfixturevalue(self.protein_comp)
        interchange, comp_resids = interchange_packmol_creation(
            ffsettings=InterchangeFFSettings(
                forcefields=[
                    "openff-2.0.0.offxml",
                    "ff14sb_off_impropers_0.0.3.offxml",
                    "opc3.offxml",
                ],
            ),
            solvation_settings=PackmolSolvationSettings(target_density=0.3 * unit.grams / unit.mL),
            smc_components=smc_components,
            protein_component=protein_component,
            solvent_component=SolventComponent(),
            solvent_offmol=water_off,
        )

        return interchange, comp_resids

    @pytest.fixture(scope="class")
    def num_bonds(self):
        return 1320

    @pytest.fixture(scope="class")
    def num_angles(self):
        return 4769

    @pytest.fixture(scope="class")
    def num_dih(self):
        return 12701

    @pytest.fixture(scope="class")
    def num_pos_ions(self):
        return 9

    @pytest.fixture(scope="class")
    def num_neg_ions(self):
        return 18

    @pytest.fixture(scope="class")
    def num_waters(self, num_residues, num_pos_ions, num_neg_ions):
        return num_residues - (1 + 164 + num_neg_ions + num_pos_ions)

    @pytest.fixture(scope="class")
    def num_protein_atoms(self):
        return 2613

    @pytest.fixture(scope="class")
    def num_particles(self, num_waters, num_neg_ions, num_pos_ions):
        return 12 + 2613 + (3 * num_waters) + num_neg_ions + num_pos_ions

    @pytest.fixture(scope="class")
    def num_constraints(self, num_waters):
        return 6 + 1319 + (3 * num_waters)

    def test_topology(self, omm_topology, num_residues, num_particles):
        residues = list(omm_topology.residues())
        assert len(residues) == num_residues
        assert len(list(omm_topology.atoms())) == num_particles
        # protein
        assert residues[0].name == "ACE"  # Expect first protein residue
        assert residues[0].index == int(residues[0].id) - 1 == 0
        assert all([r.chain.id == "A" for r in residues[:164]])
        assert all([r.chain.index == 0 for r in residues[:164]])
        # ligand
        assert residues[164].name == self.resname  # Expect auto-named to AAA
        assert residues[164].index == 164
        assert residues[164].id == 0
        assert residues[164].chain.id == "B"
        assert residues[164].chain.index == 1
        # solvent
        assert residues[165].name == "SOL"
        assert residues[165].index == 165
        assert residues[165].id == 2
        assert all([r.chain.id == "C" for r in residues[165:]])
        assert all([r.chain.index == i + 2 for i, r in enumerate(residues[165:])])

    def test_system_total_charge(self, nonbonds, omm_system):
        total_charge = 0.0
        for i in range(omm_system.getNumParticles()):
            c, s, e = nonbonds[0].getParticleParameters(i)
            total_charge += from_openmm(c).m

        assert total_charge == pytest.approx(0, abs=1e-6)

    def test_comp_resids(self, interchange_system, request, num_residues):
        _, comp_resids = interchange_system

        assert len(comp_resids) == 3
        assert list(comp_resids)[0] == request.getfixturevalue(self.protein_comp)
        assert list(comp_resids)[1] == next(iter(request.getfixturevalue(self.smc_comps)))
        assert list(comp_resids)[2] == SolventComponent()

        # 164 residues in T4 lysozyme
        assert_equal(list(comp_resids.values())[0], [i for i in range(164)])
        # ligand
        assert_equal(list(comp_resids.values())[1], [164])
        # solvent
        assert_equal(list(comp_resids.values())[2], [i for i in range(165, num_residues)])

    def test_solvent_resnames(self, omm_topology, num_pos_ions, num_neg_ions, num_waters):
        counts = {
            self.solvent_resname: 0,
            "NA+": 0,
            "CL-": 0,
        }
        for i, res in enumerate(list(omm_topology.residues())[165:]):
            assert res.index == i + 165
            assert res.id == i + 2  # 2 because solute + protein first
            counts[res.name] += 1

        assert counts[self.solvent_resname] == num_waters
        assert counts["NA+"] == num_pos_ions
        assert counts["CL-"] == num_neg_ions

    def test_solvent_nonbond_parameters(self, nonbonds, num_protein_atoms, num_waters):
        solute_count = 12 + num_protein_atoms
        for index in range(solute_count, solute_count + num_waters, 3):
            # oxygen
            c, s, e = nonbonds[0].getParticleParameters(index)
            assert from_openmm(c) == -0.89517 * unit.elementary_charge
            assert from_openmm(e).m == pytest.approx(0.683690704)
            assert from_openmm(s).m_as(unit.angstrom) == pytest.approx(3.1742703509365926)

            # hydrogens
            c1, s1, e1 = nonbonds[0].getParticleParameters(index + 1)
            c2, s2, e2 = nonbonds[0].getParticleParameters(index + 2)
            assert from_openmm(c1) == 0.447585 * unit.elementary_charge
            assert from_openmm(e1) == 0 * unit.kilocalorie_per_mole
            assert from_openmm(s1).m == pytest.approx(0.17817974)
            assert c1 == c2
            assert s1 == s2
            assert e2 == e2


class TestComplexOPC3NumWaters(TestComplexOPC3):
    smc_comps = "smc_components_benzene_named"
    protein_comp = "T4_protein_component"
    resname = "BNZ"
    nonbond_index = 4

    @pytest.fixture(scope="class")
    def interchange_system(self, water_off, request):
        smc_components = request.getfixturevalue(self.smc_comps)
        protein_component = request.getfixturevalue(self.protein_comp)
        interchange, comp_resids = interchange_packmol_creation(
            ffsettings=InterchangeFFSettings(
                forcefields=[
                    "openff-2.0.0.offxml",
                    "ff14sb_off_impropers_0.0.3.offxml",
                    "opc3.offxml",
                ],
            ),
            solvation_settings=PackmolSolvationSettings(
                number_of_solvent_molecules=5000, solvent_padding=None
            ),
            smc_components=smc_components,
            protein_component=protein_component,
            solvent_component=SolventComponent(),
            solvent_offmol=water_off,
        )

        return interchange, comp_resids

    @pytest.fixture(scope="class")
    def num_bonds(self):
        return 1320

    @pytest.fixture(scope="class")
    def num_angles(self):
        return 4769

    @pytest.fixture(scope="class")
    def num_dih(self):
        return 12701

    @pytest.fixture(scope="class")
    def num_pos_ions(self):
        return 10

    @pytest.fixture(scope="class")
    def num_neg_ions(self):
        return 19

    @pytest.fixture(scope="class")
    def num_waters(self):
        return 4968

    @pytest.fixture(scope="class")
    def num_protein_atoms(self):
        return 2613

    @pytest.fixture(scope="class")
    def num_particles(self, num_waters, num_neg_ions, num_pos_ions):
        return 12 + 2613 + (3 * num_waters) + num_neg_ions + num_pos_ions

    @pytest.fixture(scope="class")
    def num_constraints(self, num_waters):
        return 6 + 1319 + (3 * num_waters)

    def test_system_total_charge(self, nonbonds, omm_system):
        total_charge = 0.0
        for i in range(omm_system.getNumParticles()):
            c, s, e = nonbonds[0].getParticleParameters(i)
            total_charge += from_openmm(c).m

        assert total_charge == pytest.approx(0, abs=1e-6)

    def test_solvent_resnames(self, omm_topology, num_pos_ions, num_neg_ions, num_waters):
        counts = {
            self.solvent_resname: 0,
            "NA+": 0,
            "CL-": 0,
        }
        for i, res in enumerate(list(omm_topology.residues())[165:]):
            assert res.index == i + 165
            assert res.id == i + 2  # 2 because solute + protein first
            counts[res.name] += 1

        assert counts[self.solvent_resname] == num_waters
        assert counts["NA+"] == num_pos_ions
        assert counts["CL-"] == num_neg_ions

    def test_solvent_nonbond_parameters(self, nonbonds, num_protein_atoms, num_waters):
        solute_count = 12 + num_protein_atoms
        for index in range(solute_count, solute_count + num_waters, 3):
            # oxygen
            c, s, e = nonbonds[0].getParticleParameters(index)
            assert from_openmm(c) == -0.89517 * unit.elementary_charge
            assert from_openmm(e).m == pytest.approx(0.683690704)
            assert from_openmm(s).m_as(unit.angstrom) == pytest.approx(3.1742703509365926)

            # hydrogens
            c1, s1, e1 = nonbonds[0].getParticleParameters(index + 1)
            c2, s2, e2 = nonbonds[0].getParticleParameters(index + 2)
            assert from_openmm(c1) == 0.447585 * unit.elementary_charge
            assert from_openmm(e1) == 0 * unit.kilocalorie_per_mole
            assert from_openmm(s1).m == pytest.approx(0.17817974)
            assert c1 == c2
            assert s1 == s2
            assert e2 == e2


@pytest.mark.parametrize("box_shape", ["dodecahedron", "cube"])
def test_box_setting_dodecahedron(
    box_shape,
    smc_components_benzene_named,
    T4_protein_component,
    water_off,
    protein_ff_settings,
):
    import openmm.unit

    solvation_settings = PackmolSolvationSettings(
        target_density=0.3 * unit.grams / unit.mL,
        box_shape=box_shape,
    )
    assert solvation_settings.box_shape == box_shape

    interchange, _ = interchange_packmol_creation(
        ffsettings=protein_ff_settings,
        solvation_settings=solvation_settings,
        smc_components=smc_components_benzene_named,
        protein_component=T4_protein_component,
        solvent_component=SolventComponent(),
        solvent_offmol=water_off,
    )

    openmm_system = interchange.to_openmm_system()

    # have to massage list[Vec3[Quantity]] into a more convenient array
    a, b, c = [
        row.value_in_unit(openmm.unit.nanometer)
        for row in openmm_system.getDefaultPeriodicBoxVectors()
    ]

    openmm_box = np.asarray([a, b, c])

    DODECAHEDRON_BOX = np.array([[1, 0, 0], [0, 1, 0], [0.5, 0.5, 0.5**0.5]])

    match box_shape:
        case "dodecahedron":
            np.testing.assert_allclose(
                interchange.box.m / np.linalg.norm(interchange.box.m, axis=1),
                DODECAHEDRON_BOX,
            )

            np.testing.assert_allclose(
                openmm_box / np.linalg.norm(openmm_box, axis=1),
                DODECAHEDRON_BOX,
            )

        case "cube":
            np.testing.assert_allclose(
                interchange.box.m / np.linalg.norm(interchange.box.m, axis=1),
                np.eye(3),
            )

            np.testing.assert_allclose(
                openmm_box / np.linalg.norm(openmm_box, axis=1),
                np.eye(3),
            )


"""

5. Unamed solvent
  - Check we get warned about renaming
6. Named solvent with inconsistent name
7. Duplicate named smcs
12. Check we get the right residues
13. Check we get the right number of atoms
  - with a solvent w/ virtual sites
  - check omm topology indices match virtual sites (it doesn't!)
14. Check nonbonded cutoffs set via ffsettings
15. Check charged mols tests.
"""<|MERGE_RESOLUTION|>--- conflicted
+++ resolved
@@ -1083,31 +1083,16 @@
         ffsettings=ffsettings,
     )
 
-<<<<<<< HEAD
-    # strip out the waters from this topology since the protein component is
-    # parametrized with only the protein molecule
-    protein_vdw = proteinff.create_interchange(protein_mols[0].to_topology())[
-        "vdW"
-    ].get_system_parameters()
-=======
     protein_vdw = proteinff.create_interchange(thrombin_protein_offtop)["vdW"].get_system_parameters()
->>>>>>> 24314dd7
     ligand_vdw = ligandff.create_interchange(l_6a_off.to_topology())["vdW"].get_system_parameters()
 
     found_vdw = interA["vdW"].get_system_parameters()
 
-<<<<<<< HEAD
-    np.testing.assert_equal(found_vdw[: protein_mols[0].n_atoms, :], protein_vdw)
-
-    np.testing.assert_equal(
-        found_vdw[protein_mols[0].n_atoms : (protein_mols[0].n_atoms + l_6a_off.n_atoms), :],
-=======
     protein_atoms = thrombin_protein_offtop.n_atoms
     np.testing.assert_equal(found_vdw[: protein_atoms, :], protein_vdw)
 
     np.testing.assert_equal(
         found_vdw[protein_atoms : (protein_atoms + l_6a_off.n_atoms), :],
->>>>>>> 24314dd7
         ligand_vdw,
     )
 
