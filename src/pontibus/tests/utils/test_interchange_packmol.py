--- conflicted
+++ resolved
@@ -1131,11 +1131,7 @@
         else:
             assert val.id not in proteinff_smirks
             assert val.id not in waterff_smirks
-<<<<<<< HEAD
-            assert val.id.strip("_DUPLICATE") in ligandff_smirks
-=======
             assert val.id in ligandff_smirks
->>>>>>> 3670382a
 
 
 class BaseSystemTests:
