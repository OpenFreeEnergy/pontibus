--- conflicted
+++ resolved
@@ -2,11 +2,7 @@
 # For details, see https://github.com/OpenFreeEnergy/openfe
 
 import logging
-<<<<<<< HEAD
-=======
-
 import numpy as np
->>>>>>> ba7fcabb
 import pytest
 from gufe import SmallMoleculeComponent, SolventComponent
 from numpy.testing import assert_allclose, assert_equal
