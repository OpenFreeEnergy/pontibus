# This code is part of OpenFE and is licensed under the MIT license.
# For details, see https://github.com/OpenFreeEnergy/openfe
import logging
from itertools import product
from string import ascii_uppercase
from typing import Any

import numpy as np
import numpy.typing as npt
from gufe import Component, ProteinComponent, SmallMoleculeComponent, SolventComponent
from openff.interchange import Interchange
from openff.interchange.components._packmol import (
    RHOMBIC_DODECAHEDRON,
    UNIT_CUBE,
    pack_box,
    solvate_topology_nonwater,
)
from openff.toolkit import ForceField, Topology
from openff.toolkit import Molecule as OFFMolecule
from openff.units import unit as offunit

from pontibus.protocols.solvation.settings import (
    InterchangeFFSettings,
    PackmolSolvationSettings,
)

logger = logging.getLogger(__name__)


def _fill_vsite_compresids(
    interchange: Interchange,
    comp_resids: dict[Component, npt.NDArray],
) -> None:
    """
    In-place fill in the comp_resids dictionary with the
    OpenMM Topology (note: assuming ``collate=False``)
    residue indexes with virtual sites.

    Parameters
    ----------
    interchange : Interchange
      The Interchange object which defines the OpenMM
      System / Topology we will be creating.
    comp_resids : dict[Component, npt.NDArray]
      The comp_resids dictionary to backfill with virtual
      site residues. This dictionary should already have
      non-virtual site residues assigned.

    Notes
    -----
    This processes relies on:
    * The OpenMM Topology being created via Interchange
      with ``collate=False``.
    * Each Molecule in the system having been assigned a
      **unique** residue number **prior** to Interchange creation.
    * The ``comp_resids`` dictionary has already been filled
      with non-virtual site residues.
    """
    omm_top = interchange.to_openmm_topology(collate=False)
    num_missing = omm_top.getNumResidues() - interchange.topology.n_molecules

    if num_missing < 0:
        errmsg = (
            "There are fewer OpenMM Topology residues than interchange "
            "molecules. Something went wrong!"
        )
        raise ValueError(errmsg)
    elif num_missing == 0:
        # Nothing to do here, return
        return
    else:
        msg = (
            f"{num_missing} virtual site residues found, " "adding them to comp_resids"
        )
        logger.info(msg)

    # create a single array with all the "known" residue numbers
    known_resids = np.concatenate(list(comp_resids.values()))

    # sanity check - there should only be uniques!
    if len(np.unique(known_resids)) != len(known_resids):
        errmsg = "Non unique residue indexes found in comp_resids!"
        raise ValueError(errmsg)

    # temporary comp_resids dictionary only for virtual sites
    vsites_comp_resids = {key: [] for key in comp_resids}

    # We could use "isin" to make this real fast, but the cost here is tiny
    for residue in omm_top.residues():
        # Base case, it's a known residue, skip
        if residue.index in known_resids:
            continue

        # We can safely do this since there shouldn't be dupes
        for comp in comp_resids:
            if int(residue.id) in comp_resids[comp]:
                vsites_comp_resids[comp].append(residue.index)

    # Now we merge everything back and that's it!
    for comp in comp_resids:
        comp_resids[comp] = np.append(comp_resids[comp], vsites_comp_resids[comp])


def _set_offmol_resname(
    offmol: OFFMolecule,
    resname: str,
) -> None:
    """
    Helper method to set offmol residue names

    Parameters
    ----------
    offmol : openff.toolkit.Molecule
      Molecule to assign a residue name to.
    resname : str
      Residue name to be set.

    Returns
    -------
    None
    """
    for a in offmol.atoms:
        a.metadata["residue_name"] = resname


def _get_offmol_resname(offmol: OFFMolecule) -> str | None:
    """
    Helper method to get an offmol's residue name and make sure it is
    consistent across all atoms in the Molecule.

    Parameters
    ----------
    offmol : openff.toolkit.Molecule
      Molecule to get the residue name from.

    Returns
    -------
    resname : Optional[str]
      Residue name of the molecule. ``None`` if the Molecule
      does not have a residue name, or if the residue name is
      inconsistent across all the atoms.
    """
    resname: str | None = None
    for a in offmol.atoms:
        if resname is None:
            try:
                resname = a.metadata["residue_name"]
            except KeyError:
                return None

        if resname != a.metadata["residue_name"]:
            wmsg = f"Inconsistent residue name in OFFMol: {offmol} "
            logger.warning(wmsg)
            return None

    return resname


def _check_library_charges(
    force_field: ForceField,
    offmol: OFFMolecule,
) -> None:
    """
    Check that library charges exists for an input molecule.

    force_field : openff.toolkit.ForceField
      Force Field object with library charges.
    offmol : openff.toolkit.Molecule
      Molecule to check for matching library charges.

    Raises
    ------
    ValueError
      If no library charges are found for the molecule.
    """
    handler = force_field.get_parameter_handler("LibraryCharges")
    matches = handler.find_matches(offmol.to_topology())

    if len(matches) == 0:
        errmsg = f"No library charges found for {offmol}"
        raise ValueError(errmsg)


def _check_and_deduplicate_charged_mols(
    molecules: list[OFFMolecule],
) -> list[OFFMolecule]:
    """
    Checks list of molecules with charges and removes any isomorphic
    duplicates so that it can be passed to Interchange for partial
    charge assignment.

    Parameters
    ----------
    molecules : list[openff.toolkit.Molecule]
      A list of molecules with charges.

    Returns
    -------
    unique_mols : list[openff.toolkit.Molecule]
      A list of ismorphically unique molecules with charges.

    Raises
    ------
    ValueError
      If any molecules in the list are isomorphic with different charges.
      If any molecules in the last have no charges.
    """
    if any(m.partial_charges is None for m in molecules):
        errmsg = (
            "One or more molecules have been explicitly passed "
            "for partial charge assignment but do not have "
            "partial charges"
        )
        raise ValueError(errmsg)

    unique_mols: list[OFFMolecule] = []

    for moli in molecules:
        isomorphic_mols = [molj for molj in unique_mols if moli.is_isomorphic_with(molj)]

        if isomorphic_mols:
            # If we have any cases where there are isomorphic mols
            # either:
            # 1. They have the same charge so we don't add a second entry
            # 2. They have different charges and it's an error.
            for molj in isomorphic_mols:
                if not all(moli.partial_charges == molj.partial_charges):
                    errmsg = (
                        f"Isomorphic molecules {moli} and {molj}"
                        "have been passed for partial charge "
                        "assignment with different charges. "
                        "This is not currently allowed."
                    )
                    raise ValueError(errmsg)
        else:
            unique_mols.append(moli)

    return unique_mols


def _validate_components(
    protein_component: ProteinComponent | None,
    solvent_component: SolventComponent | None,
    solvent_offmol: OFFMolecule | None,
) -> None:
    """
    Validates input components to ``interchange_packmol_creation``.


    Parameters
    ----------
    protein_component : Optional[ProteinComponent]
      Protein component of the system, if any.
    solvent_component : Optional[SolventComponent]
      Solvent component of the system, if any.
    solvent_offmol : Optional[openff.toolkit.Molecule]
      OpenFF Molecule defining the solvent, if necessary


    Raises
    ------
    ValueError
      If there is a protein_component.
      If the solvent_component requests counterions.
      If we have a solvent_component but no solvent_offmol.
      If the solvent_component and solvent_offmol are not isomorphic.
      If the solvent_offmol doesn't have one conformer.
    """
    # Adding protein components is not currently supported
    if protein_component is not None:
        errmsg = (
            "Creation of systems solely with Interchange "
            "using ProteinComponents is not currently supported"
        )
        raise ValueError(errmsg)

    # TODO: work out ways to deal with the addition of counterions
    if solvent_component is not None:
        if solvent_component.neutralize or solvent_component.ion_concentration > 0 * offunit.molar:
            errmsg = "Adding counterions using packmol solvation is currently not supported"
            raise ValueError(errmsg)

        if solvent_offmol is None:
            errmsg = "A solvent offmol must be passed to solvate a system!"
            raise ValueError(errmsg)

        # Check that the component matches the offmol
        if not solvent_offmol.is_isomorphic_with(OFFMolecule.from_smiles(solvent_component.smiles)):
            errmsg = (
                f"Passed molecule: {solvent_offmol} does not match the "
                f"the solvent component: {solvent_component.smiles}"
            )
            raise ValueError(errmsg)

        # TODO: check here that the offmol has a single conformer
        if solvent_offmol.n_conformers != 1:
            errmsg = (
                "Solvent OpenFF Molecule should have a single conformer. "
                f"Number of conformers found: {solvent_offmol.n_conformers}"
            )
            raise ValueError(errmsg)


def _get_force_field(ffsettings: InterchangeFFSettings) -> ForceField:
    """
    Get a ForceField object based on an input InterchangeFFSettings object.

    Parameters
    ----------
    ffsettings : InterchangeFFSettings
      Settings defining how the force field is applied.

    Returns
    -------
    force_field : ForceField
      An OpenFF toolkit ForceField object.
    """
    # forcefields is a list so we unpack it
    force_field = ForceField(*ffsettings.forcefields)

    # We also set nonbonded cutoffs whilst we are here
    # TODO: double check what this means for nocutoff simulations
    force_field["Electrostatics"].cutoff = ffsettings.nonbonded_cutoff
    force_field["vdW"].cutoff = ffsettings.nonbonded_cutoff
    force_field["vdW"].switch_width = ffsettings.switch_width

    return force_field


def _get_comp_resnames(
    smc_components: dict[SmallMoleculeComponent, OFFMolecule],
    solvent_component: SolventComponent | None,
    solvent_offmol: OFFMolecule | None,
) -> dict[str, tuple[Component, list[Any]]]:
    """
    Assign residue names so we can track components in a generated Topology.

    Parameters
    ----------
    smc_components : dict[SmallMoleculeComponent, openff.toolkit.Molecule]`
      Solute SmallMoleculeComponents.
    solvent_component : Optional[SolventComponent]
      Solvent component of the system, if any.
    solvent_offmol : Optional[openff.toolkit.Molecule]
      OpenFF Molecule defining the solvent, if necessary

    Returns
    -------
    comp_resnames: dict[str, tuple[Component, list[Any]]]
      A dictionary keyed by residue names which contains
      a tuple with the matching Component and an empty list
      which will later be populated with residue numbers.
    """
    # Note: comp_resnames is dict[str, tuple[Component, list]] where the final
    # list is to append residues later on
    # TODO: make this a method
    # TODO: we should be able to rely on offmol equality in the same way that
    # intechange does
    comp_resnames: dict[str, tuple[Component, list[Any]]] = {}

    # If we have solvent, we set its residue name
    if solvent_component is not None:
        offmol_resname = _get_offmol_resname(solvent_offmol)
        if offmol_resname is None:
            offmol_resname = "SOL"
            _set_offmol_resname(solvent_offmol, offmol_resname)
        comp_resnames[offmol_resname] = (solvent_component, [])

    # A store of residue names to replace residue names if they aren't unique
    resnames_store = ["".join(i) for i in product(ascii_uppercase, repeat=3)]

    for comp, offmol in smc_components.items():
        off_resname = _get_offmol_resname(offmol)
        if off_resname is None or off_resname in comp_resnames:
            # warn that we are overriding clashing molecule resnames
            if off_resname in comp_resnames:
                wmsg = f"Duplicate residue name {off_resname}, duplicate will be renamed"
                logger.warning(wmsg)

            # just loop through and pick up a name that doesn't exist
            while (off_resname in comp_resnames) or (off_resname is None):
                off_resname = resnames_store.pop(0)

        wmsg = f"Setting component {comp} residue name to {off_resname}"
        logger.warning(wmsg)
        _set_offmol_resname(offmol, off_resname)
        comp_resnames[off_resname] = (comp, [])

    return comp_resnames


def _solvate_system(
    solute_topology: Topology,
    solvent_offmol: OFFMolecule,
    solvation_settings: PackmolSolvationSettings,
) -> Topology:
    """
    Solvate solute Topology using the Interchange packmol interface.

    Parameters
    ----------
    solute_topology : Topology
      The solute Topology to solvate.
    solvent_offmol : OFFMolecule
      An OpenFF Molecule representing the solvent.
    solvation_settings : PackmolSolvationSettings
      Settings for how to solvate the system.

    Returns
    -------
    Topology
      The solvated Topology.
    """
    # Pick up the user selected box shape
    if solvation_settings.box_shape is not None:
        box_shape = {
            "cube": UNIT_CUBE,
            "dodecahedron": RHOMBIC_DODECAHEDRON,
        }[solvation_settings.box_shape.lower()]

    # Create the topology
    if solvation_settings.number_of_solvent_molecules is not None:
        return pack_box(
            molecules=[solvent_offmol],
            number_of_copies=[solvation_settings.number_of_solvent_molecules],
            solute=solute_topology,
            tolerance=solvation_settings.packing_tolerance,
            box_vectors=solvation_settings.box_vectors,
            target_density=solvation_settings.target_density,
            box_shape=box_shape,
            center_solute=True,
            working_directory=None,
            retain_working_files=False,
        )
    else:
        return solvate_topology_nonwater(
            topology=solute_topology,
            solvent=solvent_offmol,
            target_density=solvation_settings.target_density,
            padding=solvation_settings.solvent_padding,
            box_shape=box_shape,
            tolerance=solvation_settings.packing_tolerance,
        )


def interchange_packmol_creation(
    ffsettings: InterchangeFFSettings,
    solvation_settings: PackmolSolvationSettings,
    smc_components: dict[SmallMoleculeComponent, OFFMolecule],
<<<<<<< HEAD
    protein_component: Optional[ProteinComponent],
    solvent_component: Optional[SolventComponent],
    solvent_offmol: Optional[OFFMolecule],
) -> tuple[Interchange, dict[Component, npt.NDArray]]:
=======
    protein_component: ProteinComponent | None,
    solvent_component: SolventComponent | None,
    solvent_offmol: OFFMolecule | None,
) -> tuple[Interchange, dict[str, npt.NDArray]]:
>>>>>>> ba7fcabb
    """
    Create an Interchange object for a given system, solvating with
    packmol where necessary.

    Parameters
    ----------
    ffsettings : InterchangeFFSettings
      Settings defining how the force field is applied.
    solvation_settings : PackmolSolvationSettings
      Settings defining how the system will be solvated.
    smc_components : dict[SmallMoleculeComponent, openff.toolkit.Molecule]`
      Solute SmallMoleculeComponents.
    protein_component : Optional[ProteinComponent]
      Protein component of the system, if any.
    solvent_component : Optional[SolventComponent]
      Solvent component of the system, if any.
    solvent_offmol : Optional[openff.toolkit.Molecule]
      OpenFF Molecule defining the solvent, if necessary

    Returns
    -------
    Interchange : openff.interchange.Interchange
      Interchange object for the created system.
    comp_resids : dict[Component, npt.NDArray]
      A dictionary defining the "canonical" (i.e. 0-indexed)
      OpenMM Topology residue indices matching the various
      components in the system.
    """

    # 1. Component validations
    _validate_components(protein_component, solvent_component, solvent_offmol)

    # 2. Get the force field object
    force_field = _get_force_field(ffsettings)

    # 3. Assign residue names so we can track our components in the generated
    # topology.
    comp_resnames = _get_comp_resnames(smc_components, solvent_component, solvent_offmol)

    # 4. Create an OFF Topology from the smcs
    # Note: this is the base no solvent case!
    topology = Topology.from_molecules([*smc_components.values()])

    # Also create a list of charged molecules for later use
    charged_mols = [*smc_components.values()]

    # 5. Solvent case
    if solvent_component is not None:
        # Append to charged molcule to charged_mols if we want to
        # otherwise we rely on library charges
        if solvation_settings.assign_solvent_charges:
            charged_mols.append(solvent_offmol)
        else:
            # Make sure we have library charges for the molecule
            _check_library_charges(force_field, solvent_offmol)

        topology = _solvate_system(
            topology,
            solvent_offmol,
            solvation_settings,
        )

    # TODO: maybe make this a method
    # Assign residue indices to each entry in the OFF topology
    for molecule_index, molecule in enumerate(topology.molecules):
        for atom in molecule.atoms:
            atom.metadata["residue_number"] = molecule_index

        # Get the residue name and store the index in comp resnames
        # Note: lazily type ignore the return here, since None is impossible
        resname = _get_offmol_resname(molecule)
        comp_resnames[resname][1].append(molecule_index)  # type: ignore[index]

    # Now create the component_resids dictionary properly
    comp_resids = {}
    for entry in comp_resnames.values():
        comp = entry[0]
        comp_resids[comp] = np.array(entry[1])

    # Run validation checks on inputs to Interchange
    # Examples: https://github.com/openforcefield/openff-interchange/issues/1058
    unique_charged_mols = _check_and_deduplicate_charged_mols(charged_mols)

    interchange = force_field.create_interchange(
        topology=topology,
        charge_from_molecules=unique_charged_mols,
    )

    # Finally we fill in comp_resids for any virtual sites we have
    _fill_vsite_compresids(interchange, comp_resids)

    return interchange, comp_resids<|MERGE_RESOLUTION|>--- conflicted
+++ resolved
@@ -447,17 +447,10 @@
     ffsettings: InterchangeFFSettings,
     solvation_settings: PackmolSolvationSettings,
     smc_components: dict[SmallMoleculeComponent, OFFMolecule],
-<<<<<<< HEAD
-    protein_component: Optional[ProteinComponent],
-    solvent_component: Optional[SolventComponent],
-    solvent_offmol: Optional[OFFMolecule],
-) -> tuple[Interchange, dict[Component, npt.NDArray]]:
-=======
     protein_component: ProteinComponent | None,
     solvent_component: SolventComponent | None,
     solvent_offmol: OFFMolecule | None,
-) -> tuple[Interchange, dict[str, npt.NDArray]]:
->>>>>>> ba7fcabb
+) -> tuple[Interchange, dict[Component, npt.NDArray]]:
     """
     Create an Interchange object for a given system, solvating with
     packmol where necessary.
