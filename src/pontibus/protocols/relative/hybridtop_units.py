--- conflicted
+++ resolved
@@ -57,13 +57,9 @@
     OpenMMSolvationSettings,
 )
 from pontibus.utils.system_creation import (
-<<<<<<< HEAD
     _get_force_field,
     interchange_creation_via_openmm as interchange_packmol_creation,
-=======
     _get_comp_resids,
-    interchange_packmol_creation,
->>>>>>> 1c2690ab
 )
 from pontibus.utils.system_manipulation import (
     adjust_system,
